--- conflicted
+++ resolved
@@ -73,10 +73,10 @@
 
 # Variables to put in the Chains :internal section.
 const _internal_vars = ["elapsed",
- "epsilon",
- "eval_num",
+ "accept_ratio",
+ "is_accept",
+ "n_lf_steps",
  "lf_eps",
- "lf_num",
  "lp"]
 
 
@@ -137,78 +137,15 @@
     return
 end
 
-<<<<<<< HEAD
-function Base.getindex(c::Chain, v::Symbol)
-    # This strange implementation is mostly to keep backward compatability.
-    #  Needs some refactoring a better format for storing results is available.
-    if v == :logevidence
-        return log(c.weight)
-    elseif v==:logweights
-        return c[:_lp]
-    else
-        idx = names2inds(c, string(v))
-        if any(idx .== nothing)
-            syms = collect(Iterators.filter(k -> occursin(string(v)*"[", string(k)), c.names))
-            sort!(syms)
-            idx = names2inds(c, syms)
-            @assert all(idx .!= nothing)
-            return c.value[:, idx, :]
-        else
-            return getindex(c, string(v))
-        end
-    end
-end
-
-function Base.getindex(c::Chain, v::String)
-    return c.value[:, names2inds(c, v), :]
-end
-
-
-function Base.getindex(c::Chain, expr::Expr)
-    str = replace(string(expr), r"\(|\)" => "")
-    @assert match(r"^\w+(\[(\d\,?)*\])+$", str) != nothing "[Turing.jl] $expr invalid for getindex(::Chain, ::Expr)"
-    return c[Symbol(str)]
-end
-
-function Base.vcat(c1::Chain, args::Chain...)
-    names = c1.names
-    all(c -> c.names == names, args) ||
-        throw(ArgumentError("chain names differ"))
-
-    chains = c1.chains
-    all(c -> c.chains == chains, args) ||
-        throw(ArgumentError("sets of chains differ"))
-
-    @assert c1.weight == c2.weight
-    @assert c1.range == c2.range
-
-    chn = Chain(c1.weight,
-                cat(c1.value, c2.value, dims=1),
-                c1.range,
-                c1.names,
-                c1.chains,
-                merge(c1.info, c2.info)
-        )
-    return chn
-end
-
-function save!(c::Chain, spl::Sampler, model, vi)
-    c.info[:spl] = spl
-    c.info[:model] = model
-    c.info[:vi] = deepcopy(vi)
-    return c
-=======
 function save(c::Chains, spl::Sampler, model, vi, samples)
     nt = NamedTuple{(:spl, :model, :vi, :samples)}((spl, model, deepcopy(vi), samples))
     return setinfo(c, merge(nt, c.info))
->>>>>>> 6c0f4b8e
 end
 
 function resume(c::Chains, n_iter::Int)
     @assert !isempty(c.info) "[Turing] cannot resume from a chain without state info"
-    return sample(  c.info[:model],
-                    c.info[:spl].alg;    # this is actually not used
-                    resume_from=c,
-                    reuse_spl_n=n_iter
-                  )
+    return sample(c.info[:model],
+                  c.info[:spl].alg;    # this is actually not used
+                  resume_from=c,
+                  reuse_spl_n=n_iter)
 end