--- conflicted
+++ resolved
@@ -37,16 +37,8 @@
 
     vi[spl] += ϵ * p  # full step for state
 
-<<<<<<< HEAD
-=======
     grad = gradient2(vi, model, spl)
 
-    # Verify gradients; reject if gradients is NaN or Inf
-    verifygrad(grad) || (reject = true; break)
-
-    p -= ϵ * grad / 2
-
->>>>>>> 3c6f9a71
     if realpart(vi.logp) == -Inf
       dwarn(0, "Log-joint is -Inf")
       break
