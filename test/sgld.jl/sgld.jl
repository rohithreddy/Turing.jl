using Test, Random, Distributions, Turing

Random.seed!(125)

@model gdemo(x) = begin
  s ~ InverseGamma(2,3)
  m ~ Normal(0, sqrt(s))
  x[1] ~ Normal(m, sqrt(s))
  x[2] ~ Normal(m, sqrt(s))
  return s, m
end

chain = sample(gdemo([1.5, 2.0]), SGLD(10000, 0.5))

# Note: samples are weigthed by step sizes cf 4.2 in paper
<<<<<<< HEAD
s_res1weightedMean = sum(chain[:_lf_step_size] .* chain[:s]) / sum(chain[:_lf_step_size])
m_res1weightedMean = sum(chain[:_lf_step_size] .* chain[:m]) / sum(chain[:_lf_step_size])
=======
v = get(chain, [:lf_eps, :s, :m])
s_res1weightedMean = sum(v.lf_eps .* v.s) / sum(v.lf_eps)
m_res1weightedMean = sum(v.lf_eps .* v.m) / sum(v.lf_eps)
>>>>>>> 6c0f4b8e
@test s_res1weightedMean ≈ 49/24 atol=0.2
@test m_res1weightedMean ≈ 7/6 atol=0.2<|MERGE_RESOLUTION|>--- conflicted
+++ resolved
@@ -13,13 +13,8 @@
 chain = sample(gdemo([1.5, 2.0]), SGLD(10000, 0.5))
 
 # Note: samples are weigthed by step sizes cf 4.2 in paper
-<<<<<<< HEAD
-s_res1weightedMean = sum(chain[:_lf_step_size] .* chain[:s]) / sum(chain[:_lf_step_size])
-m_res1weightedMean = sum(chain[:_lf_step_size] .* chain[:m]) / sum(chain[:_lf_step_size])
-=======
-v = get(chain, [:lf_eps, :s, :m])
-s_res1weightedMean = sum(v.lf_eps .* v.s) / sum(v.lf_eps)
-m_res1weightedMean = sum(v.lf_eps .* v.m) / sum(v.lf_eps)
->>>>>>> 6c0f4b8e
+v = get(chain, [:lf_step_size, :s, :m])
+s_res1weightedMean = sum(v.lf_step_size .* v.s) / sum(v.lf_step_size)
+m_res1weightedMean = sum(v.lf_step_size .* v.m) / sum(v.lf_step_size)
 @test s_res1weightedMean ≈ 49/24 atol=0.2
 @test m_res1weightedMean ≈ 7/6 atol=0.2