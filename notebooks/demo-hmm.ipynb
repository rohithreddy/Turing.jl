{
 "cells": [
  {
   "cell_type": "code",
   "execution_count": 5,
   "metadata": {
    "collapsed": false
   },
   "outputs": [],
   "source": [
    "using Turing, Distributions\n",
    "using PyPlot, PyCall\n",
    "@pyimport matplotlib.cm as cm\n",
    "@pyimport numpy as np"
   ]
  },
  {
   "cell_type": "code",
<<<<<<< HEAD
   "execution_count": 2,
=======
   "execution_count": 6,
>>>>>>> 6c8dd670
   "metadata": {
    "collapsed": false
   },
   "outputs": [
    {
     "name": "stdout",
     "output_type": "stream",
     "text": [
      "[PG]: Iter 1 out of 10\n"
     ]
    },
    {
     "ename": "LoadError",
     "evalue": "LoadError: LoadError: MethodError: `convert` has no method matching convert(::Type{ForwardDiff.Dual{N,T<:Real}}, ::Array{Float64,1})\nThis may have arisen from a call to the constructor ForwardDiff.Dual{N,T<:Real}(...),\nsince type constructors fall back to convert methods.\nClosest candidates are:\n  ForwardDiff.Dual{N,T}(::T, !Matched::ForwardDiff.Partials{N,T})\n  ForwardDiff.Dual{N,A,B}(::A, !Matched::ForwardDiff.Partials{N,B})\n  call{T}(::Type{T}, ::Any)\n  ...\nwhile loading /Users/kai/.julia/v0.4/Turing/notebooks/data/hmmdemo.data.jl, in expression starting on line 33\nwhile loading In[6], in expression starting on line 2",
     "output_type": "error",
     "traceback": [
      "LoadError: LoadError: MethodError: `convert` has no method matching convert(::Type{ForwardDiff.Dual{N,T<:Real}}, ::Array{Float64,1})\nThis may have arisen from a call to the constructor ForwardDiff.Dual{N,T<:Real}(...),\nsince type constructors fall back to convert methods.\nClosest candidates are:\n  ForwardDiff.Dual{N,T}(::T, !Matched::ForwardDiff.Partials{N,T})\n  ForwardDiff.Dual{N,A,B}(::A, !Matched::ForwardDiff.Partials{N,B})\n  call{T}(::Type{T}, ::Any)\n  ...\nwhile loading /Users/kai/.julia/v0.4/Turing/notebooks/data/hmmdemo.data.jl, in expression starting on line 33\nwhile loading In[6], in expression starting on line 2",
      "",
      " in schedule_and_wait at task.jl:343",
      " in consume at task.jl:259",
      " in consume at /Users/kai/.julia/v0.4/Turing/src/core/container.jl:85",
      " in run at /Users/kai/.julia/v0.4/Turing/src/samplers/pgibbs.jl:30",
      " in sample at /Users/kai/.julia/v0.4/Turing/src/core/intrinsic.jl:20",
      " in include at /Applications/Julia-0.4.5.app/Contents/Resources/julia/lib/julia/sys.dylib",
      " in include_from_node1 at /Applications/Julia-0.4.5.app/Contents/Resources/julia/lib/julia/sys.dylib"
     ]
    }
   ],
   "source": [
    "# Load transition matrix T and observations obs\n",
    "include(Pkg.dir(\"Turing\")*\"/notebooks/data/hmmdemo.data.jl\");"
   ]
  },
  {
   "cell_type": "code",
   "execution_count": 3,
   "metadata": {
    "collapsed": false
   },
   "outputs": [
    {
     "data": {
      "text/plain": [
       "hmmdemo (generic function with 1 method)"
      ]
     },
     "execution_count": 3,
     "metadata": {},
     "output_type": "execute_result"
    }
   ],
   "source": [
    "K = 5\n",
    "N = 201\n",
    "initial = fill(1.0 / K, K)\n",
    "means = (collect(1.0:K)*2-K)*2\n",
    "\n",
    "@model hmmdemo begin\n",
    "    states = tzeros(Int,N)\n",
    "    # T = TArray{Array{Float64,}}\n",
    "    \n",
    "    # Prior over T\n",
    "    # for i=1:K, @assume T[i,:] ~ Dirichlet(ones(K)./K); end\n",
    "    \n",
    "    @assume states[1] ~ Categorical(initial)\n",
    "    for i = 2:N\n",
    "        @assume states[i] ~ Categorical(vec(T[states[i-1],:]))\n",
    "        @observe obs[i] ~ Normal(means[states[i]], 4)\n",
    "    end\n",
    "    @predict states\n",
    "end"
   ]
  },
  {
   "cell_type": "code",
   "execution_count": 4,
   "metadata": {
    "collapsed": false
   },
   "outputs": [
    {
     "name": "stdout",
     "output_type": "stream",
     "text": [
<<<<<<< HEAD
      "[PG]: Iter 10 out of 200\n",
      "[PG]: Iter 20 out of 200\n",
      "[PG]: Iter 30 out of 200\n",
      "[PG]: Iter 40 out of 200\n",
      "[PG]: Iter 50 out of 200\n",
      "[PG]: Iter 60 out of 200\n",
      "[PG]: Iter 70 out of 200\n",
      "[PG]: Iter 80 out of 200\n",
      "[PG]: Iter 90 out of 200\n",
      "[PG]: Iter 100 out of 200\n",
      "[PG]: Iter 110 out of 200\n",
      "[PG]: Iter 120 out of 200\n",
      "[PG]: Iter 130 out of 200\n",
      "[PG]: Iter 140 out of 200\n",
      "[PG]: Iter 150 out of 200\n",
      "[PG]: Iter 160 out of 200\n",
      "[PG]: Iter 170 out of 200\n",
      "[PG]: Iter 180 out of 200\n",
      "[PG]: Iter 190 out of 200\n",
      "[PG]: Iter 200 out of 200\n"
=======
      "[PG]: Iter 1 out of 100\n"
     ]
    },
    {
     "ename": "LoadError",
     "evalue": "LoadError: MethodError: `convert` has no method matching convert(::Type{ForwardDiff.Dual{N,T<:Real}}, ::Array{Float64,1})\nThis may have arisen from a call to the constructor ForwardDiff.Dual{N,T<:Real}(...),\nsince type constructors fall back to convert methods.\nClosest candidates are:\n  ForwardDiff.Dual{N,T}(::T, !Matched::ForwardDiff.Partials{N,T})\n  ForwardDiff.Dual{N,A,B}(::A, !Matched::ForwardDiff.Partials{N,B})\n  call{T}(::Type{T}, ::Any)\n  ...\nwhile loading In[4], in expression starting on line 1",
     "output_type": "error",
     "traceback": [
      "LoadError: MethodError: `convert` has no method matching convert(::Type{ForwardDiff.Dual{N,T<:Real}}, ::Array{Float64,1})\nThis may have arisen from a call to the constructor ForwardDiff.Dual{N,T<:Real}(...),\nsince type constructors fall back to convert methods.\nClosest candidates are:\n  ForwardDiff.Dual{N,T}(::T, !Matched::ForwardDiff.Partials{N,T})\n  ForwardDiff.Dual{N,A,B}(::A, !Matched::ForwardDiff.Partials{N,B})\n  call{T}(::Type{T}, ::Any)\n  ...\nwhile loading In[4], in expression starting on line 1",
      "",
      " in schedule_and_wait at task.jl:343",
      " in consume at task.jl:259",
      " in consume at /Users/kai/.julia/v0.4/Turing/src/core/container.jl:85",
      " in run at /Users/kai/.julia/v0.4/Turing/src/samplers/pgibbs.jl:30",
      " in sample at /Users/kai/.julia/v0.4/Turing/src/core/intrinsic.jl:20"
>>>>>>> 6c8dd670
     ]
    }
   ],
   "source": [
    "chain = sample(hmmdemo, PG(100,200));"
   ]
  },
  {
   "cell_type": "code",
   "execution_count": 5,
   "metadata": {
    "collapsed": false
   },
   "outputs": [
    {
     "data": {
      "text/plain": [
       "Turing.Sample(0.005,Dict{Symbol,Any}(:states=>[5,5,5,5,3,3,1,2,2,2  …  1,1,1,3,1,1,1,1,1,1]))"
      ]
     },
     "execution_count": 5,
     "metadata": {},
     "output_type": "execute_result"
    }
   ],
   "source": [
    "# Print the 1st sample trajectory\n",
    "chain.value[1].value[:states]'\n",
    "chain.value[100]"
   ]
  },
  {
   "cell_type": "code",
   "execution_count": null,
   "metadata": {
    "collapsed": false
   },
   "outputs": [],
   "source": [
    "# plot in an external window since it doesn't work yet in IJulia\n",
    "pygui(true)\n",
    "# tell PyPlot that the plot is interactive\n",
    "PyPlot.ion()\n",
    "# . . . and that previous plots are overwritten\n",
    "PyPlot.hold(false)\n",
    "colors = cm.rainbow(np.linspace(0, 1, K))\n",
    "fig = gcf()\n",
    "fig[:figsize]=(12,6)\n",
    "\n",
    "for j=1:5;\n",
    "for i=1:length(chain.value)\n",
    "    # Plot trajectories\n",
    "    plot(1:N, means[chain.value[i].value[:states]], 1:N, obs, \"rs\")\n",
    "    \n",
    "    # Then force the draw\n",
    "    pause(0.05)\n",
    "end\n",
    "end"
   ]
  },
  {
   "cell_type": "code",
   "execution_count": null,
   "metadata": {
    "collapsed": true
   },
   "outputs": [],
   "source": []
  }
 ],
 "metadata": {
  "kernelspec": {
   "display_name": "Julia 0.4.5",
   "language": "julia",
   "name": "julia-0.4"
  },
  "language_info": {
   "file_extension": ".jl",
   "mimetype": "application/julia",
   "name": "julia",
   "version": "0.4.5"
  }
 },
 "nbformat": 4,
 "nbformat_minor": 0
}<|MERGE_RESOLUTION|>--- conflicted
+++ resolved
@@ -9,18 +9,12 @@
    "outputs": [],
    "source": [
     "using Turing, Distributions\n",
-    "using PyPlot, PyCall\n",
-    "@pyimport matplotlib.cm as cm\n",
-    "@pyimport numpy as np"
+    "using PyPlot, PyCall"
    ]
   },
   {
    "cell_type": "code",
-<<<<<<< HEAD
-   "execution_count": 2,
-=======
    "execution_count": 6,
->>>>>>> 6c8dd670
    "metadata": {
     "collapsed": false
    },
@@ -73,10 +67,10 @@
     }
    ],
    "source": [
-    "K = 5\n",
-    "N = 201\n",
+    "K = 10\n",
+    "N = 51\n",
     "initial = fill(1.0 / K, K)\n",
-    "means = (collect(1.0:K)*2-K)*2\n",
+    "means = collect(1.0:K)*5\n",
     "\n",
     "@model hmmdemo begin\n",
     "    states = tzeros(Int,N)\n",
@@ -88,7 +82,7 @@
     "    @assume states[1] ~ Categorical(initial)\n",
     "    for i = 2:N\n",
     "        @assume states[i] ~ Categorical(vec(T[states[i-1],:]))\n",
-    "        @observe obs[i] ~ Normal(means[states[i]], 4)\n",
+    "        @observe obs[i] ~ Normal(means[states[i]], 10)\n",
     "    end\n",
     "    @predict states\n",
     "end"
@@ -105,28 +99,6 @@
      "name": "stdout",
      "output_type": "stream",
      "text": [
-<<<<<<< HEAD
-      "[PG]: Iter 10 out of 200\n",
-      "[PG]: Iter 20 out of 200\n",
-      "[PG]: Iter 30 out of 200\n",
-      "[PG]: Iter 40 out of 200\n",
-      "[PG]: Iter 50 out of 200\n",
-      "[PG]: Iter 60 out of 200\n",
-      "[PG]: Iter 70 out of 200\n",
-      "[PG]: Iter 80 out of 200\n",
-      "[PG]: Iter 90 out of 200\n",
-      "[PG]: Iter 100 out of 200\n",
-      "[PG]: Iter 110 out of 200\n",
-      "[PG]: Iter 120 out of 200\n",
-      "[PG]: Iter 130 out of 200\n",
-      "[PG]: Iter 140 out of 200\n",
-      "[PG]: Iter 150 out of 200\n",
-      "[PG]: Iter 160 out of 200\n",
-      "[PG]: Iter 170 out of 200\n",
-      "[PG]: Iter 180 out of 200\n",
-      "[PG]: Iter 190 out of 200\n",
-      "[PG]: Iter 200 out of 200\n"
-=======
       "[PG]: Iter 1 out of 100\n"
      ]
     },
@@ -142,17 +114,16 @@
       " in consume at /Users/kai/.julia/v0.4/Turing/src/core/container.jl:85",
       " in run at /Users/kai/.julia/v0.4/Turing/src/samplers/pgibbs.jl:30",
       " in sample at /Users/kai/.julia/v0.4/Turing/src/core/intrinsic.jl:20"
->>>>>>> 6c8dd670
      ]
     }
    ],
    "source": [
-    "chain = sample(hmmdemo, PG(100,200));"
+    "chain = sample(hmmdemo, PG(100,100));"
    ]
   },
   {
    "cell_type": "code",
-   "execution_count": 5,
+   "execution_count": 50,
    "metadata": {
     "collapsed": false
    },
@@ -160,23 +131,23 @@
     {
      "data": {
       "text/plain": [
-       "Turing.Sample(0.005,Dict{Symbol,Any}(:states=>[5,5,5,5,3,3,1,2,2,2  …  1,1,1,3,1,1,1,1,1,1]))"
+       "1x51 Array{Int64,2}:\n",
+       " 8  9  5  10  4  4  6  7  2  2  3  9  …  9  8  9  7  1  8  7  2  3  9  6  7"
       ]
      },
-     "execution_count": 5,
+     "execution_count": 50,
      "metadata": {},
      "output_type": "execute_result"
     }
    ],
    "source": [
     "# Print the 1st sample trajectory\n",
-    "chain.value[1].value[:states]'\n",
-    "chain.value[100]"
+    "chain.value[1].value[:states]'"
    ]
   },
   {
    "cell_type": "code",
-   "execution_count": null,
+   "execution_count": 51,
    "metadata": {
     "collapsed": false
    },
@@ -188,18 +159,15 @@
     "PyPlot.ion()\n",
     "# . . . and that previous plots are overwritten\n",
     "PyPlot.hold(false)\n",
-    "colors = cm.rainbow(np.linspace(0, 1, K))\n",
     "fig = gcf()\n",
-    "fig[:figsize]=(12,6)\n",
+    "fig[:figsize]=(8,6)\n",
     "\n",
-    "for j=1:5;\n",
-    "for i=1:length(chain.value)\n",
+    "for i=1:50\n",
     "    # Plot trajectories\n",
-    "    plot(1:N, means[chain.value[i].value[:states]], 1:N, obs, \"rs\")\n",
+    "    plot(1:51, means[chain.value[i].value[:states]], 1:51, obs, \"rs\")\n",
     "    \n",
     "    # Then force the draw\n",
     "    pause(0.05)\n",
-    "end\n",
     "end"
    ]
   },
